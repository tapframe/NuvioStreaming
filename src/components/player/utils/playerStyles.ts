--- conflicted
+++ resolved
@@ -139,19 +139,11 @@
     flexDirection: 'row',
     justifyContent: 'center',
     alignItems: 'center',
-<<<<<<< HEAD
     left: 0,
     right: 0,
     top: '50%',
     transform: [{ translateY: -50 }],
     paddingHorizontal: 20,
-=======
-    gap: controlsGap,
-    left: 0,
-    right: 0,
-    top: '50%',
-    transform: [{ translateY: controlsTranslateY }],
->>>>>>> a3158be2
     zIndex: 1000,
   },
   
@@ -196,6 +188,11 @@
     justifyContent: 'center',
     position: 'relative',
   },
+  skipText: {
+    color: 'white',
+    fontSize: skipTextFont,
+    marginTop: 2,
+  },
   playIcon: {
     color: '#FFFFFF',
     opacity: 1,
@@ -211,7 +208,6 @@
     top: 0,
     bottom: 0,
   },
-<<<<<<< HEAD
   arcLeft: {
     borderWidth: 4,
     borderColor: 'rgba(255, 255, 255, 0.9)',
@@ -219,12 +215,6 @@
     borderRightColor: 'transparent',
     borderBottomColor: 'transparent',
     position: 'absolute',
-=======
-  skipText: {
-    color: 'white',
-    fontSize: skipTextFont,
-    marginTop: 2,
->>>>>>> a3158be2
   },
   arcRight: {
     borderWidth: 4,
