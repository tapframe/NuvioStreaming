--- conflicted
+++ resolved
@@ -90,7 +90,6 @@
   onAirPlayPress,
 }) => {
   const { currentTheme } = useTheme();
-<<<<<<< HEAD
 
 
   /* Responsive Spacing */
@@ -241,7 +240,6 @@
 
 
 
-=======
   const deviceWidth = Dimensions.get('window').width;
   const BREAKPOINTS = { phone: 0, tablet: 768, largeTablet: 1024, tv: 1440 } as const;
   const getDeviceType = (w: number) => {
@@ -258,7 +256,6 @@
   const closeIconSize = isTV ? 28 : isLargeTablet ? 26 : isTablet ? 24 : 24;
   const skipIconSize = isTV ? 28 : isLargeTablet ? 26 : isTablet ? 24 : 24;
   const playIconSize = isTV ? 56 : isLargeTablet ? 48 : isTablet ? 44 : 40;
->>>>>>> a3158be2
   return (
     <Animated.View
       style={[StyleSheet.absoluteFill, { opacity: fadeAnim, zIndex: 20 }]}
@@ -323,7 +320,6 @@
           </View>
         </LinearGradient>
 
-<<<<<<< HEAD
         
         {/* Center Controls - CloudStream Style */}
         <View style={[styles.controls, { 
@@ -497,7 +493,6 @@
                 ]} />
               </Animated.View>
             </Animated.View>
-=======
         {/* Center Controls (Play/Pause, Skip) */}
         <View style={styles.controls}>
           <TouchableOpacity onPress={() => skip(-10)} style={styles.skipButton}>
@@ -510,7 +505,6 @@
           <TouchableOpacity onPress={() => skip(10)} style={styles.skipButton}>
             <Ionicons name="play-forward" size={skipIconSize} color="white" />
             <Text style={styles.skipText}>10</Text>
->>>>>>> a3158be2
           </TouchableOpacity>
         </View>
 
