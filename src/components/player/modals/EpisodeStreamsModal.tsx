--- conflicted
+++ resolved
@@ -1,9 +1,5 @@
 import React, { useState, useEffect } from 'react';
-<<<<<<< HEAD
-import { View, Text, TouchableOpacity, ScrollView, ActivityIndicator, Dimensions, StyleSheet, Platform } from 'react-native';
-=======
 import { View, Text, TouchableOpacity, ScrollView, ActivityIndicator, StyleSheet, Platform, useWindowDimensions } from 'react-native';
->>>>>>> 79b0cfc9
 import { MaterialIcons } from '@expo/vector-icons';
 import Animated, {
   FadeIn,
@@ -43,7 +39,6 @@
   }
 
   return (
-<<<<<<< HEAD
     <View style={{
       backgroundColor: color,
       paddingHorizontal: 6,
@@ -52,28 +47,6 @@
       marginLeft: 8,
     }}>
       <Text style={{ color: 'white', fontSize: 10, fontWeight: 'bold' }}>{label}</Text>
-=======
-    <View
-      style={{
-        backgroundColor: `${color}20`,
-        borderColor: `${color}60`,
-        borderWidth: 1,
-        paddingHorizontal: 8,
-        paddingVertical: 4,
-        borderRadius: 8,
-        flexDirection: 'row',
-        alignItems: 'center',
-      }}
-    >
-      <Text style={{
-        color: color,
-        fontSize: 12,
-        fontWeight: '700',
-        letterSpacing: 0.5,
-      }}>
-        {label}
-      </Text>
->>>>>>> 79b0cfc9
     </View>
   );
 };
@@ -122,11 +95,8 @@
 
       streamAddons.forEach((addon: any) => expectedProviders.add(addon.id));
 
-<<<<<<< HEAD
-=======
       logger.log(`[EpisodeStreamsModal] Fetching streams for ${episodeId}, expecting ${expectedProviders.size} providers`);
 
->>>>>>> 79b0cfc9
       await stremioService.getStreams('series', episodeId, (streams: any, addonId: any, addonName: any, error: any) => {
         completedProviders++;
         respondedProviders.add(addonId);
@@ -148,10 +118,6 @@
         }
       });
 
-<<<<<<< HEAD
-=======
-      // Fallback timeout
->>>>>>> 79b0cfc9
       setTimeout(() => {
         if (respondedProviders.size === 0) {
           setIsLoading(false);
@@ -174,7 +140,6 @@
   const sortedProviders = Object.entries(availableStreams);
 
   return (
-<<<<<<< HEAD
     <View style={StyleSheet.absoluteFill} zIndex={10000}>
       {/* Backdrop */}
       <TouchableOpacity
@@ -187,11 +152,6 @@
           exiting={FadeOut.duration(150)}
           style={{ flex: 1, backgroundColor: 'rgba(0,0,0,0.5)' }}
         />
-=======
-    <View style={[StyleSheet.absoluteFill, { zIndex: 9999 }]}>
-      <TouchableOpacity style={StyleSheet.absoluteFill} activeOpacity={1} onPress={onClose}>
-        <Animated.View entering={FadeIn.duration(200)} exiting={FadeOut.duration(150)} style={{ flex: 1, backgroundColor: 'rgba(0,0,0,0.5)' }} />
->>>>>>> 79b0cfc9
       </TouchableOpacity>
 
       <Animated.View
@@ -208,10 +168,9 @@
           borderColor: 'rgba(255,255,255,0.1)',
         }}
       >
-<<<<<<< HEAD
         {/* Header */}
         <View style={{
-          paddingTop: Platform.OS === 'ios' ? 60 : 40,
+          paddingTop: Platform.OS === 'ios' ? 60 : 10,
           paddingHorizontal: 20,
           paddingBottom: 20,
         }}>
@@ -223,17 +182,6 @@
               {episode && (
                 <Text style={{ color: 'rgba(255,255,255,0.5)', fontSize: 13, marginTop: 4 }}>
                   S{episode.season_number} • E{episode.episode_number}
-=======
-        <View style={{ paddingTop: Platform.OS === 'ios' ? 60 : 15, paddingHorizontal: 20 }}>
-          <View style={{ flexDirection: 'row', justifyContent: 'space-between', alignItems: 'center', marginBottom: 20 }}>
-            <View style={{ flex: 1 }}>
-              <Text style={{ color: 'white', fontSize: 22, fontWeight: '700' }} numberOfLines={1}>
-                {episode?.name || 'Select Stream'}
-              </Text>
-              {episode && (
-                <Text style={{ color: 'rgba(255,255,255,0.6)', fontSize: 13, marginTop: 4 }}>
-                  S{episode.season_number}E{episode.episode_number}
->>>>>>> 79b0cfc9
                 </Text>
               )}
             </View>
@@ -242,11 +190,7 @@
 
         <ScrollView
           showsVerticalScrollIndicator={false}
-<<<<<<< HEAD
           contentContainerStyle={{ paddingHorizontal: 15, paddingBottom: 40 }}
-=======
-          contentContainerStyle={{ padding: 15, paddingBottom: 40 }}
->>>>>>> 79b0cfc9
         >
           {isLoading && sortedProviders.length === 0 && (
             <View style={{ padding: 40, alignItems: 'center' }}>
@@ -269,7 +213,6 @@
                 {providerData.addonName}
               </Text>
 
-<<<<<<< HEAD
               <View style={{ gap: 8 }}>
                 {providerData.streams.map((stream, index) => {
                   const quality = getQualityFromTitle(stream.title) || stream.quality;
@@ -297,92 +240,6 @@
                               {stream.name || 'Unknown Source'}
                             </Text>
                             <QualityBadge quality={quality} />
-=======
-          {!isLoading && sortedProviders.length > 0 && (
-            sortedProviders.map(([providerId, providerData]) => (
-              <View key={providerId} style={{ marginBottom: 30 }}>
-                <Text style={{
-                  color: 'rgba(255, 255, 255, 0.7)',
-                  fontSize: 14,
-                  fontWeight: '600',
-                  marginBottom: 15,
-                  textTransform: 'uppercase',
-                  letterSpacing: 0.5,
-                }}>
-                  {providerData.addonName} ({providerData.streams.length})
-                </Text>
-
-                <View style={{ gap: 8 }}>
-                  {providerData.streams.map((stream, index) => {
-                    const quality = getQualityFromTitle(stream.title) || stream.quality;
-
-                    return (
-                      <TouchableOpacity
-                        key={`${providerId}-${index}`}
-                        style={{
-                          backgroundColor: 'rgba(255,255,255,0.06)',
-                          borderRadius: 12,
-                          padding: 12,
-                          borderWidth: 1,
-                          borderColor: 'rgba(255,255,255,0.1)',
-                        }}
-                        onPress={() => onSelectStream(stream)}
-                        activeOpacity={0.7}
-                      >
-                        <View style={{ flexDirection: 'row', alignItems: 'center', justifyContent: 'space-between' }}>
-                          <View style={{ flex: 1 }}>
-                            <View style={{
-                              flexDirection: 'row',
-                              alignItems: 'center',
-                              marginBottom: 8,
-                              gap: 8,
-                            }}>
-                              <Text style={{
-                                color: 'white',
-                                fontSize: 15,
-                                fontWeight: '500',
-                                flex: 1,
-                              }}>
-                                {stream.title || stream.name || `Stream ${index + 1}`}
-                              </Text>
-                              {quality && <QualityBadge quality={quality} />}
-                            </View>
-
-                            {(stream.size || stream.lang) && (
-                              <View style={{ flexDirection: 'row', alignItems: 'center', gap: 12 }}>
-                                {stream.size && (
-                                  <View style={{ flexDirection: 'row', alignItems: 'center' }}>
-                                    <MaterialIcons name="storage" size={14} color="rgba(255,255,255,0.5)" />
-                                    <Text style={{
-                                      color: 'rgba(255,255,255,0.5)',
-                                      fontSize: 12,
-                                      fontWeight: '600',
-                                      marginLeft: 4,
-                                    }}>
-                                      {(stream.size / (1024 * 1024 * 1024)).toFixed(1)} GB
-                                    </Text>
-                                  </View>
-                                )}
-                                {stream.lang && (
-                                  <View style={{ flexDirection: 'row', alignItems: 'center' }}>
-                                    <MaterialIcons name="language" size={14} color="rgba(59,130,246,0.8)" />
-                                    <Text style={{
-                                      color: 'rgba(59,130,246,0.8)',
-                                      fontSize: 12,
-                                      fontWeight: '600',
-                                      marginLeft: 4,
-                                    }}>
-                                      {stream.lang.toUpperCase()}
-                                    </Text>
-                                  </View>
-                                )}
-                              </View>
-                            )}
-                          </View>
-
-                          <View style={{ marginLeft: 12, alignItems: 'center' }}>
-                            <MaterialIcons name="play-arrow" size={20} color="rgba(255,255,255,0.4)" />
->>>>>>> 79b0cfc9
                           </View>
                           {stream.title && (
                             <Text style={{ color: 'rgba(255,255,255,0.5)', fontSize: 11 }} numberOfLines={2}>
