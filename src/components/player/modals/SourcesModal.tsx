--- conflicted
+++ resolved
@@ -1,9 +1,5 @@
 import React from 'react';
-<<<<<<< HEAD
-import { View, Text, TouchableOpacity, ScrollView, ActivityIndicator, Dimensions, Platform, StyleSheet } from 'react-native';
-=======
 import { View, Text, TouchableOpacity, ScrollView, ActivityIndicator, StyleSheet, Platform, useWindowDimensions } from 'react-native';
->>>>>>> 79b0cfc9
 import { MaterialIcons } from '@expo/vector-icons';
 import Animated, {
   FadeIn,
@@ -41,7 +37,6 @@
   }
 
   return (
-<<<<<<< HEAD
     <View style={{
       backgroundColor: color,
       paddingHorizontal: 6,
@@ -50,28 +45,6 @@
       marginLeft: 8,
     }}>
       <Text style={{ color: 'white', fontSize: 10, fontWeight: 'bold' }}>{label}</Text>
-=======
-    <View
-      style={{
-        backgroundColor: `${color}20`,
-        borderColor: `${color}60`,
-        borderWidth: 1,
-        paddingHorizontal: 8,
-        paddingVertical: 4,
-        borderRadius: 8,
-        flexDirection: 'row',
-        alignItems: 'center',
-      }}
-    >
-      <Text style={{
-        color: color,
-        fontSize: 12,
-        fontWeight: '700',
-        letterSpacing: 0.5,
-      }}>
-        {label}
-      </Text>
->>>>>>> 79b0cfc9
     </View>
   );
 };
@@ -112,7 +85,6 @@
   };
 
   return (
-<<<<<<< HEAD
     <View style={StyleSheet.absoluteFill} zIndex={10000}>
       {/* Backdrop */}
       <TouchableOpacity
@@ -125,11 +97,6 @@
           exiting={FadeOut.duration(150)}
           style={{ flex: 1, backgroundColor: 'rgba(0,0,0,0.5)' }}
         />
-=======
-    <View style={[StyleSheet.absoluteFill, { zIndex: 9999 }]}>
-      <TouchableOpacity style={StyleSheet.absoluteFill} activeOpacity={1} onPress={handleClose}>
-        <Animated.View entering={FadeIn.duration(200)} exiting={FadeOut.duration(150)} style={{ flex: 1, backgroundColor: 'rgba(0,0,0,0.5)' }} />
->>>>>>> 79b0cfc9
       </TouchableOpacity>
 
       <Animated.View
@@ -146,7 +113,6 @@
           borderColor: 'rgba(255,255,255,0.1)',
         }}
       >
-<<<<<<< HEAD
         {/* Header */}
         <View style={{
           paddingTop: Platform.OS === 'ios' ? 60 : 15,
@@ -159,21 +125,11 @@
           <Text style={{ color: 'white', fontSize: 20, fontWeight: '700' }}>
             Change Source
           </Text>
-=======
-        <View style={{ paddingTop: Platform.OS === 'ios' ? 60 : 15, paddingHorizontal: 20 }}>
-          <View style={{ flexDirection: 'row', justifyContent: 'space-between', alignItems: 'center', marginBottom: 20 }}>
-            <Text style={{ color: 'white', fontSize: 22, fontWeight: '700' }}>Change Source</Text>
-          </View>
->>>>>>> 79b0cfc9
         </View>
 
         <ScrollView
           showsVerticalScrollIndicator={false}
-<<<<<<< HEAD
           contentContainerStyle={{ paddingHorizontal: 15, paddingBottom: 40 }}
-=======
-          contentContainerStyle={{ padding: 15, paddingBottom: 40 }}
->>>>>>> 79b0cfc9
         >
           {isChangingSource && (
             <View style={{
@@ -215,21 +171,12 @@
                       <TouchableOpacity
                         key={`${providerId}-${index}`}
                         style={{
-<<<<<<< HEAD
                           padding: 16,
                           borderRadius: 12,
                           backgroundColor: isSelected ? 'white' : 'rgba(255,255,255,0.05)',
                           borderWidth: 1,
                           borderColor: isSelected ? 'white' : 'rgba(255,255,255,0.05)',
                           opacity: (isChangingSource && !isSelected) ? 0.5 : 1,
-=======
-                          backgroundColor: isSelected ? 'white' : 'rgba(255,255,255,0.06)',
-                          borderRadius: 12,
-                          padding: 12,
-                          borderWidth: 1,
-                          borderColor: isSelected ? 'white' : 'rgba(255,255,255,0.1)',
-                          opacity: (isChangingSource && !isSelected) ? 0.6 : 1,
->>>>>>> 79b0cfc9
                         }}
                         onPress={() => handleStreamSelect(stream)}
                         activeOpacity={0.7}
@@ -240,13 +187,8 @@
                             <View style={{ flexDirection: 'row', alignItems: 'center', marginBottom: 4 }}>
                               <Text style={{
                                 color: isSelected ? 'black' : 'white',
-<<<<<<< HEAD
                                 fontWeight: isSelected ? '700' : '500',
                                 fontSize: 14,
-=======
-                                fontSize: 15,
-                                fontWeight: isSelected ? '700' : '500',
->>>>>>> 79b0cfc9
                                 flex: 1,
                               }} numberOfLines={1}>
                                 {stream.title || stream.name || `Stream ${index + 1}`}
@@ -257,7 +199,6 @@
                             {(stream.size || stream.lang) && (
                               <View style={{ flexDirection: 'row', alignItems: 'center', gap: 10 }}>
                                 {stream.size && (
-<<<<<<< HEAD
                                   <Text style={{
                                     color: isSelected ? 'rgba(0,0,0,0.5)' : 'rgba(255,255,255,0.5)',
                                     fontSize: 11,
@@ -273,46 +214,14 @@
                                   }}>
                                     {stream.lang.toUpperCase()}
                                   </Text>
-=======
-                                  <View style={{ flexDirection: 'row', alignItems: 'center' }}>
-                                    <MaterialIcons name="storage" size={14} color={isSelected ? 'rgba(0,0,0,0.6)' : 'rgba(255,255,255,0.5)'} />
-                                    <Text style={{
-                                      color: isSelected ? 'rgba(0,0,0,0.6)' : 'rgba(255,255,255,0.5)',
-                                      fontSize: 12,
-                                      fontWeight: '600',
-                                      marginLeft: 4,
-                                    }}>
-                                      {(stream.size / (1024 * 1024 * 1024)).toFixed(1)} GB
-                                    </Text>
-                                  </View>
-                                )}
-                                {stream.lang && (
-                                  <View style={{ flexDirection: 'row', alignItems: 'center' }}>
-                                    <MaterialIcons name="language" size={14} color={isSelected ? 'rgba(0,0,0,0.6)' : 'rgba(59,130,246,0.8)'} />
-                                    <Text style={{
-                                      color: isSelected ? 'rgba(0,0,0,0.6)' : 'rgba(59,130,246,0.8)',
-                                      fontSize: 12,
-                                      fontWeight: '600',
-                                      marginLeft: 4,
-                                    }}>
-                                      {stream.lang.toUpperCase()}
-                                    </Text>
-                                  </View>
->>>>>>> 79b0cfc9
                                 )}
                               </View>
                             )}
                           </View>
 
-<<<<<<< HEAD
                           <View style={{ marginLeft: 12 }}>
                             {isSelected ? (
                               <MaterialIcons name="check" size={20} color="black" />
-=======
-                          <View style={{ marginLeft: 12, alignItems: 'center' }}>
-                            {isSelected ? (
-                              <MaterialIcons name="check" size={18} color="black" />
->>>>>>> 79b0cfc9
                             ) : (
                               <MaterialIcons name="play-arrow" size={20} color="rgba(255,255,255,0.3)" />
                             )}
