--- conflicted
+++ resolved
@@ -425,20 +425,9 @@
             {item.name}
           </Text>
         </View>
-<<<<<<< HEAD
-        {settings.showPosterTitles && (
-          <Text style={[styles.cardTitle, { color: currentTheme.colors.mediumEmphasis }]}>
-            {item.name}
-          </Text>
-        )}
-      </View>
-    </TouchableOpacity>
-  );
-=======
       </TouchableOpacity>
     );
   };
->>>>>>> 2d5b1263
 
   const renderTraktCollectionFolder = ({ folder }: { folder: TraktFolder }) => (
     <TouchableOpacity
